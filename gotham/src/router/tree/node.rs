//! Defines `Node` and `SegmentType` for `Tree`

use hyper::{Body, StatusCode};
use std::borrow::Borrow;
use std::cmp::Ordering;

use helpers::http::PercentDecoded;
use router::non_match::RouteNonMatch;
use router::route::{Delegation, Route};
use router::tree::regex::ConstrainedSegmentRegex;
use router::tree::{Path, SegmentMapping, SegmentsProcessed};
use state::{request_id, State};

/// Indicates the type of segment which is being represented by this Node.
#[derive(PartialEq, Eq, PartialOrd, Ord, Clone)]
pub enum SegmentType {
    /// Is matched exactly (string equality) to the corresponding segment for incoming request paths.
    ///
    /// Unlike all other `NodeSegmentTypes` values determined to be associated with this segment
    /// within a `Request` path are **not** stored within `State`.
    Static,

    /// Uses the supplied regex to determine match against incoming request paths.
    Constrained {
        /// Regex used to match against a single segment of a request path.
        regex: ConstrainedSegmentRegex,
    },

    /// Matches any corresponding segment for incoming request paths.
    Dynamic,

    /// Matches multiple path segments until the end of the request path or until a child
    /// segment of the above defined types is found.
    Glob,
}

/// A recursive member of `Tree` representative of segment(s) in a routable path.
///
/// Ultimately provides `0..n` `Route` instances which are further evaluated by the `Router` if
/// the `Node` is determined to be the routable end point for a single path through the tree.
pub struct Node {
    segment: String,
    segment_type: SegmentType,

    routes: Vec<Box<Route<ResBody = Body> + Send + Sync>>,

    delegating: bool,
    children: Vec<Node>, // XXX all same response payload? -jdl
}

impl Node {
    /// Provides the segment this `Node` represents.
    pub(super) fn segment(&self) -> &str {
        &self.segment
    }

    /// Determines if a `Route` instance associated with this `Node` is willing to `Handle` the
    /// request.
    ///
    /// Where multiple `Route` instances could possibly handle the `Request` only the first, ordered
    /// per creation, is invoked.
    ///
    /// Where no `Route` instances will accept the `Request` the resulting Error will be the
    /// union of the `RouteNonMatch` values returned from each `Route`.
    ///
    /// In the situation where all these avenues are exhausted an INTERNAL_SERVER_ERROR will be
    /// provided.
    pub(in router) fn select_route(
        &self,
        state: &State,
<<<<<<< HEAD
    ) -> Result<&'a Box<Route<ResBody = Body> + Send + Sync>, RouteNonMatch> {
        let mut err: Result<(), RouteNonMatch> = Ok(());
=======
    ) -> Result<&Box<Route + Send + Sync>, RouteNonMatch> {
        let mut err = Ok(());
>>>>>>> 3bab5ac6

        for r in self.routes.iter() {
            match r.is_match(state) {
                Ok(()) => {
                    trace!("[{}] found matching route", request_id(state));
                    return Ok(r);
                }
                Err(e) => match err {
                    Err(e0) => err = Err(e.union(e0)),
                    Ok(()) => err = Err(e),
                },
            }
        }

        match err {
            Err(e) => {
                trace!(
                    "[{}] no matching route, using error status code from route",
                    request_id(state)
                );
                Err(e)
            }

            Ok(()) => {
                trace!(
                    "[{}] invalid state, no routes. sending internal server error",
                    request_id(state)
                );
                Err(RouteNonMatch::new(StatusCode::INTERNAL_SERVER_ERROR))
            }
        }
    }

    /// True is there is a least one `Route` represented by this `Node`, that is it can act as a
    /// leaf in a single path through the tree.
    pub(super) fn is_routable(&self) -> bool {
        !self.routes.is_empty()
    }

    /// Recursively traverses children attempting to locate a path of nodes which indicate they
    /// match all segments of the `Request` path and with the final `Node` of the path
    /// containing `1..n` `Route` instances for further processing by the `Router`.
    ///
    /// Only the first fully matching path is returned.
    ///
    /// Children are searched in a most to least specific order of contained segment value based on
    /// the `SegmentType` value held by the `Node`:
    ///
    /// 1. Static
    /// 2. Constrained
    /// 3. Dynamic
    /// 4. Glob
    pub(super) fn traverse<'r>(
        &'r self,
        req_path_segments: &'r [&PercentDecoded],
    ) -> Option<(Path<'r>, &Node, SegmentsProcessed, SegmentMapping<'r>)> {
        match self.inner_traverse(req_path_segments, vec![]) {
            Some((mut path, leaf, c, sm)) => {
                path.reverse();
                Some((path, leaf, c, sm))
            }
            None => None,
        }
    }

    #[allow(unknown_lints, type_complexity)]
    fn inner_traverse<'r>(
        &'r self,
        req_path_segments: &'r [&PercentDecoded],
        mut consumed_segments: Vec<&'r PercentDecoded>,
    ) -> Option<(Vec<&Node>, &Node, SegmentsProcessed, SegmentMapping<'r>)> {
        match req_path_segments.split_first() {
            Some((x, xs)) if self.is_delegating(x) || self.is_leaf(x, xs) => {
                trace!(" found delegating/leaf node `{}`", self.segment);

                let mut sm = SegmentMapping::new();
                if self.segment_type != SegmentType::Static {
                    consumed_segments.push(x);
                    sm.insert(self.segment(), consumed_segments);
                };

                Some((vec![self], self, 0, sm))
            }
            Some((x, xs)) if self.is_match(x) => {
                trace!(" found node `{}`", self.segment);

                let child = self.children
                    .iter()
                    .filter_map(|c| c.inner_traverse(xs, vec![]))
                    .next();

                match child {
                    Some((mut path, leaf, sp, mut sm)) => {
                        if self.segment_type != SegmentType::Static {
                            consumed_segments.push(x);
                            sm.insert(&self.segment, consumed_segments);
                            path.push(self);
                        }

                        Some((path, leaf, sp + 1, sm))
                    }

                    // If we're in a Glob consume segment and continue
                    // otherwise we've failed to find a suitable way
                    // forward.
                    None => {
                        if self.segment_type != SegmentType::Glob {
                            return None;
                        }

                        trace!(" continuing with glob match for segment `{}`", self.segment);
                        consumed_segments.push(x);
                        match self.inner_traverse(xs, consumed_segments) {
                            Some((nodes, n, sp, sm)) => Some((nodes, n, sp + 1, sm)),
                            None => None,
                        }
                    }
                }
            }
            _ => None,
        }
    }

    fn is_delegating(&self, req_path_segment: &PercentDecoded) -> bool {
        self.delegating && self.is_match(req_path_segment)
    }

    fn is_match(&self, req_path_segment: &PercentDecoded) -> bool {
        match self.segment_type {
            SegmentType::Static => self.segment == req_path_segment.as_ref(),
            SegmentType::Constrained { ref regex } => regex.is_match(req_path_segment.as_ref()),
            SegmentType::Dynamic | SegmentType::Glob => true,
        }
    }

    fn is_leaf(&self, s: &PercentDecoded, rs: &[&PercentDecoded]) -> bool {
        rs.is_empty() && self.is_routable() && self.is_match(s)
    }
}

/// Constructs a `Node` which is sorted and immutable.
pub struct NodeBuilder {
    segment: String,
    segment_type: SegmentType,
    routes: Vec<Box<Route<ResBody = Body> + Send + Sync>>,

    delegating: bool,
    children: Vec<NodeBuilder>, // XXX likewise... jdl
}

impl NodeBuilder {
    /// Creates new `NodeBuilder` for the given segment.
    pub fn new<S>(segment: S, segment_type: SegmentType) -> Self
    where
        S: Borrow<str>,
    {
        let segment = segment.borrow().to_owned();
        NodeBuilder {
            segment,
            segment_type,
            routes: vec![],
            children: vec![],
            delegating: false,
        }
    }

    /// Access the segment name of the `Node` under construction
    pub fn segment(&self) -> &str {
        &self.segment
    }

    /// Adds a `Route` be evaluated by the `Router` when the built `Node` is acting as a leaf in a
    /// single path through the `Tree`.
<<<<<<< HEAD
    pub fn add_route(&mut self, route: Box<Route<ResBody = Body> + Send + Sync>) {
=======
    pub(in router) fn add_route(&mut self, route: Box<Route + Send + Sync>) {
>>>>>>> 3bab5ac6
        if route.delegation() == Delegation::External {
            if !self.routes.is_empty() {
                panic!("Node which is externally delegating must have single Route");
            }

            if !self.children.is_empty() {
                panic!("Node which is externally delegating must not have existing children");
            }

            self.delegating = true;
        };

        trace!(" adding route to `{}`", self.segment());
        self.routes.push(route);
    }

    /// Adds a new child to this sub-tree structure
    pub(in router) fn add_child(&mut self, child: NodeBuilder) {
        if self.delegating {
            panic!("Node which is externally delegating must not have existing children")
        }

        trace!(
            " adding child `{}` to `{}`",
            child.segment(),
            self.segment()
        );
        self.children.push(child);
    }

    /// Determines if a child representing the exact segment provided exists.
    pub(in router) fn has_child(&self, segment: &str, segment_type: SegmentType) -> bool {
        self.borrow_child(segment, segment_type).is_some()
    }

    /// Borrow a child that represents the exact segment provided here.
    pub(in router) fn borrow_child(
        &self,
        segment: &str,
        segment_type: SegmentType,
    ) -> Option<&NodeBuilder> {
        self.children
            .iter()
            .find(|n| n.segment_type == segment_type && n.segment == segment)
    }

    /// Mutably borrow a child that represents the exact segment provided here.
    pub(in router) fn borrow_mut_child(
        &mut self,
        segment: &str,
        segment_type: SegmentType,
    ) -> Option<&mut NodeBuilder> {
        self.children
            .iter_mut()
            .find(|n| n.segment_type == segment_type && n.segment == segment)
    }

    /// Finalizes and sorts all internal data, including all children.
    pub(in router) fn finalize(mut self) -> Node {
        self.children.sort();

        let mut children = self.children
            .drain(..)
            .map(|c| c.finalize())
            .collect::<Vec<Node>>();

        children.shrink_to_fit();
        self.routes.shrink_to_fit();

        Node {
            segment: self.segment,
            segment_type: self.segment_type,
            routes: self.routes,
            delegating: self.delegating,
            children,
        }
    }
}

impl Ord for NodeBuilder {
    fn cmp(&self, other: &NodeBuilder) -> Ordering {
        (&self.segment_type, &self.segment).cmp(&(&other.segment_type, &other.segment))
    }
}

impl PartialOrd for NodeBuilder {
    fn partial_cmp(&self, other: &NodeBuilder) -> Option<Ordering> {
        Some(self.cmp(other))
    }
}

impl PartialEq for NodeBuilder {
    fn eq(&self, other: &NodeBuilder) -> bool {
        (&self.segment_type, &self.segment) == (&other.segment_type, &other.segment)
    }
}

impl Eq for NodeBuilder {}

#[cfg(test)]
mod tests {
    use super::*;

    use std::panic::RefUnwindSafe;

    use hyper::{HeaderMap, Method, Response};

    use extractor::{NoopPathExtractor, NoopQueryStringExtractor};
    use helpers::http::request::path::RequestPathSegments;
    use pipeline::set::*;
    use router::route::dispatch::DispatcherImpl;
    use router::route::matcher::MethodOnlyRouteMatcher;
    use router::route::{Extractors, Route, RouteImpl};
    use state::{set_request_id, State};

    fn handler(state: State) -> (State, Response<Body>) {
        (state, Response::new(Body::empty()))
    }

    fn get_route<P>(pipeline_set: PipelineSet<P>) -> Box<Route<ResBody = Body> + Send + Sync>
    where
        P: Send + Sync + RefUnwindSafe + 'static,
    {
        let methods = vec![Method::GET];
        let matcher = MethodOnlyRouteMatcher::new(methods);
        let dispatcher = DispatcherImpl::new(|| Ok(handler), (), pipeline_set);
        let extractors: Extractors<NoopPathExtractor, NoopQueryStringExtractor> = Extractors::new();
        let route = RouteImpl::new(
            matcher,
            Box::new(dispatcher),
            extractors,
            Delegation::Internal,
        );
        Box::new(route)
    }

    fn get_delegated_route<P>(
        pipeline_set: PipelineSet<P>,
    ) -> Box<Route<ResBody = Body> + Send + Sync>
    where
        P: Send + Sync + RefUnwindSafe + 'static,
    {
        let methods = vec![Method::GET];
        let matcher = MethodOnlyRouteMatcher::new(methods);
        let dispatcher = DispatcherImpl::new(|| Ok(handler), (), pipeline_set);
        let extractors: Extractors<NoopPathExtractor, NoopQueryStringExtractor> = Extractors::new();
        let route = RouteImpl::new(
            matcher,
            Box::new(dispatcher),
            extractors,
            Delegation::External,
        );
        Box::new(route)
    }

    fn test_structure() -> NodeBuilder {
        let mut root: NodeBuilder = NodeBuilder::new("/", SegmentType::Static);
        let pipeline_set = finalize_pipeline_set(new_pipeline_set());

        // Two methods, same path, same handler
        // [Get|Head]: /seg1
        let mut seg1 = NodeBuilder::new("seg1", SegmentType::Static);
        let methods = vec![Method::GET, Method::HEAD];
        let matcher = MethodOnlyRouteMatcher::new(methods);
        let dispatcher = DispatcherImpl::new(|| Ok(handler), (), pipeline_set.clone());
        let extractors: Extractors<NoopPathExtractor, NoopQueryStringExtractor> = Extractors::new();
        let route = RouteImpl::new(
            matcher,
            Box::new(dispatcher),
            extractors,
            Delegation::Internal,
        );
        seg1.add_route(Box::new(route));
        root.add_child(seg1);

        // Two methods, same path, different handlers
        // Post: /seg2
        let mut seg2 = NodeBuilder::new("seg2", SegmentType::Static);
        let methods = vec![Method::POST];
        let matcher = MethodOnlyRouteMatcher::new(methods);
        let dispatcher = DispatcherImpl::new(|| Ok(handler), (), pipeline_set.clone());
        let extractors: Extractors<NoopPathExtractor, NoopQueryStringExtractor> = Extractors::new();
        let route = RouteImpl::new(
            matcher,
            Box::new(dispatcher),
            extractors,
            Delegation::Internal,
        );
        seg2.add_route(Box::new(route));

        // Patch: /seg2
        let methods = vec![Method::PATCH];
        let matcher = MethodOnlyRouteMatcher::new(methods);
        let dispatcher = DispatcherImpl::new(|| Ok(handler), (), pipeline_set.clone());
        let extractors: Extractors<NoopPathExtractor, NoopQueryStringExtractor> = Extractors::new();
        let route = RouteImpl::new(
            matcher,
            Box::new(dispatcher),
            extractors,
            Delegation::Internal,
        );
        seg2.add_route(Box::new(route));
        root.add_child(seg2);

        // Ensure basic traversal
        // Get: /seg3/seg4
        let mut seg3 = NodeBuilder::new("seg3", SegmentType::Static);
        let mut seg4 = NodeBuilder::new("seg4", SegmentType::Static);
        seg4.add_route(get_route(pipeline_set.clone()));
        seg3.add_child(seg4);
        root.add_child(seg3);

        // Ensure regex matching works and that it's anchored to the segment and does not allow for
        // overzealous matching
        // GET: /resource/<id> where id: [0-9]+
        let mut seg_resource = NodeBuilder::new("resource", SegmentType::Static);
        let mut seg_id = NodeBuilder::new(
            "id",
            SegmentType::Constrained {
                regex: ConstrainedSegmentRegex::new("[0-9]+"),
            },
        );
        seg_id.add_route(get_route(pipeline_set.clone()));
        seg_resource.add_child(seg_id);
        root.add_child(seg_resource);

        // Ensure traversal will backtrack and find the correct path if it goes down an ultimately
        // invalid branch, in this case seg6 initially being matched by the dynamic handler segdyn1
        // which matches every segment it sees.
        //
        // Get /seg5/:segdyn1/seg7
        // Get /seg5/seg6
        let mut seg5 = NodeBuilder::new("seg5", SegmentType::Static);
        let mut seg6 = NodeBuilder::new("seg6", SegmentType::Static);
        seg6.add_route(get_route(pipeline_set.clone()));

        let mut segdyn1 = NodeBuilder::new(":segdyn1", SegmentType::Dynamic);
        let mut seg7 = NodeBuilder::new("seg7", SegmentType::Static);
        seg7.add_route(get_route(pipeline_set.clone()));

        // Ensure traversal will respect Globs
        let mut seg8 = NodeBuilder::new("seg8", SegmentType::Glob);
        let mut seg9 = NodeBuilder::new("seg9", SegmentType::Static);

        let mut seg10 = NodeBuilder::new(String::from("seg10"), SegmentType::Glob);
        seg10.add_route(get_route(pipeline_set.clone()));

        seg9.add_child(seg10);
        seg8.add_child(seg9);
        root.add_child(seg8);

        segdyn1.add_child(seg7);
        seg5.add_child(segdyn1);
        seg5.add_child(seg6);
        root.add_child(seg5);

        root
    }

    #[test]
    fn manages_children() {
        let root_node_builder = test_structure();

        assert!(
            root_node_builder
                .borrow_child("seg1", SegmentType::Static)
                .is_some()
        );
        assert!(
            root_node_builder
                .borrow_child("seg2", SegmentType::Static)
                .is_some()
        );
        assert!(
            root_node_builder
                .borrow_child("seg1", SegmentType::Dynamic)
                .is_none()
        );
        assert!(
            root_node_builder
                .borrow_child("seg0", SegmentType::Static)
                .is_none()
        );
    }

    #[test]
    fn traverses_children() {
        let root = test_structure().finalize();

        // GET /seg3/seg4
        let rs = RequestPathSegments::new("/seg3/seg4");
        match root.traverse(&rs.segments()) {
            Some((path, leaf, sp, _)) => {
                assert_eq!(path.last().unwrap().segment(), "seg4");
                assert_eq!(path.last().unwrap().segment(), leaf.segment());
                assert_eq!(sp, 2);
            }
            None => panic!("traversal should have succeeded here"),
        }

        // GET /seg3/seg4/seg5
        let rs = RequestPathSegments::new("/seg3/seg4/seg5");
        assert!(root.traverse(&rs.segments()).is_none());

        // GET /seg5/seg6
        let rs = RequestPathSegments::new("/seg5/seg6");
        match root.traverse(&rs.segments()) {
            Some((path, _, sp, _)) => {
                assert_eq!(path.last().unwrap().segment(), "seg6");
                assert_eq!(sp, 2);
            }
            None => panic!("traversal should have succeeded here"),
        }

        // GET /seg5/someval/seg7
        let rs = RequestPathSegments::new("/seg5/someval/seg7");
        match root.traverse(&rs.segments()) {
            Some((path, _, sp, _)) => {
                assert_eq!(path.last().unwrap().segment(), "seg7");
                assert_eq!(sp, 3);
            }
            None => panic!("traversal should have succeeded here"),
        }

        // GET /some/path/seg9/another/path
        let rs = RequestPathSegments::new("/some/path/seg9/another/branch");
        match root.traverse(&rs.segments()) {
            Some((path, _, sp, _)) => {
                assert_eq!(path.last().unwrap().segment(), "seg10");
                assert_eq!(sp, 5);
            }
            None => panic!("traversal should have succeeded here"),
        }

        let rs = RequestPathSegments::new("/resource/5001");
        let expected_segment = "id";
        match root.traverse(&rs.segments()) {
            Some((path, _, sp, _)) => {
                assert_eq!(path.last().unwrap().segment(), expected_segment);
                assert_eq!(sp, 2);
            }
            None => panic!("traversal should have succeeded here"),
        }
    }

    #[test]
    fn non_matching_routes_allow_list_tests() {
        let root = test_structure().finalize();

        let mut state = State::new();
        state.put(Method::OPTIONS);
        state.put(HeaderMap::new());
        set_request_id(&mut state);

        let rs = RequestPathSegments::new("/seg2");
        match root.traverse(&rs.segments()) {
            Some((_, node, _, _)) => match node.select_route(&state) {
                Err(e) => {
                    let (status, mut allow_list) = e.deconstruct();
                    assert_eq!(status, StatusCode::METHOD_NOT_ALLOWED);
                    allow_list.sort_by(|a, b| a.as_ref().cmp(b.as_ref()));
                    assert_eq!(allow_list, vec![Method::PATCH, Method::POST]);
                }
                Ok(_) => panic!("expected mismatched route to test allow header"),
            },
            None => panic!("traversal should have succeeded here"),
        }

        let rs = RequestPathSegments::new("/resource/100");
        match root.traverse(&rs.segments()) {
            Some((_, node, _, _)) => match node.select_route(&state) {
                Err(e) => {
                    let (status, mut allow_list) = e.deconstruct();
                    assert_eq!(status, StatusCode::METHOD_NOT_ALLOWED);
                    allow_list.sort_by(|a, b| a.as_ref().cmp(b.as_ref()));
                    assert_eq!(allow_list, vec![Method::GET]);
                }
                Ok(_) => panic!("expected mismatched route to test allow header"),
            },
            None => panic!("traversal should have succeeded here"),
        }
    }

    #[test]
    #[should_panic(
        expected = "Node which is externally delegating must not have existing children"
    )]
    fn panics_when_delegated_node_adds_children() {
        let pipeline_set = finalize_pipeline_set(new_pipeline_set());
        let mut seg1 = NodeBuilder::new("seg1", SegmentType::Static);
        let seg2 = NodeBuilder::new("seg2", SegmentType::Static);

        seg1.add_route(get_delegated_route(pipeline_set));
        seg1.add_child(seg2);
    }

    #[test]
    #[should_panic(
        expected = "Node which is externally delegating must not have existing children"
    )]
    fn panics_when_node_with_children_is_provided_delegated_route() {
        let pipeline_set = finalize_pipeline_set(new_pipeline_set());
        let mut seg1 = NodeBuilder::new("seg1", SegmentType::Static);
        let seg2 = NodeBuilder::new("seg2", SegmentType::Static);

        seg1.add_child(seg2);
        seg1.add_route(get_delegated_route(pipeline_set));
    }

    #[test]
    #[should_panic(expected = "Node which is externally delegating must have single Route")]
    fn panics_when_node_with_a_route_adds_another() {
        let pipeline_set = finalize_pipeline_set(new_pipeline_set());
        let mut seg1 = NodeBuilder::new("seg1", SegmentType::Static);

        seg1.add_route(get_delegated_route(pipeline_set.clone()));
        seg1.add_route(get_delegated_route(pipeline_set));
    }

    #[test]
    fn node_traversal_tests() {
        let pipeline_set = finalize_pipeline_set(new_pipeline_set());
        let mut root_node_builder = NodeBuilder::new("/", SegmentType::Static);
        let mut activate_node_builder = NodeBuilder::new("activate", SegmentType::Static);

        let mut workflow_node = NodeBuilder::new("workflow", SegmentType::Static);
        let route = {
            let methods = vec![Method::GET];
            let matcher = MethodOnlyRouteMatcher::new(methods);
            let dispatcher = Box::new(DispatcherImpl::new(|| Ok(handler), (), pipeline_set));
            let extractors: Extractors<NoopPathExtractor, NoopQueryStringExtractor> =
                Extractors::new();
            let route = RouteImpl::new(matcher, dispatcher, extractors, Delegation::Internal);
            Box::new(route)
        };
        workflow_node.add_route(route);

        activate_node_builder.add_child(workflow_node);
        root_node_builder.add_child(activate_node_builder);

        let root_node = root_node_builder.finalize();
        match root_node.traverse(&[
            &PercentDecoded::new("/").unwrap(),
            &PercentDecoded::new("activate").unwrap(),
            &PercentDecoded::new("workflow").unwrap(),
        ]) {
            Some((path, _leaf, segments_processed, _segment_mapping)) => {
                assert!(path.last().unwrap().is_routable());
                assert_eq!(segments_processed, 2);
            }
            None => panic!(),
        }
    }
}<|MERGE_RESOLUTION|>--- conflicted
+++ resolved
@@ -63,18 +63,13 @@
     /// Where no `Route` instances will accept the `Request` the resulting Error will be the
     /// union of the `RouteNonMatch` values returned from each `Route`.
     ///
-    /// In the situation where all these avenues are exhausted an INTERNAL_SERVER_ERROR will be
+    /// In the situation where all these avenues are exhausted an InternalServerError will be
     /// provided.
     pub(in router) fn select_route(
         &self,
         state: &State,
-<<<<<<< HEAD
-    ) -> Result<&'a Box<Route<ResBody = Body> + Send + Sync>, RouteNonMatch> {
-        let mut err: Result<(), RouteNonMatch> = Ok(());
-=======
     ) -> Result<&Box<Route + Send + Sync>, RouteNonMatch> {
         let mut err = Ok(());
->>>>>>> 3bab5ac6
 
         for r in self.routes.iter() {
             match r.is_match(state) {
@@ -184,7 +179,6 @@
                         if self.segment_type != SegmentType::Glob {
                             return None;
                         }
-
                         trace!(" continuing with glob match for segment `{}`", self.segment);
                         consumed_segments.push(x);
                         match self.inner_traverse(xs, consumed_segments) {
@@ -219,10 +213,10 @@
 pub struct NodeBuilder {
     segment: String,
     segment_type: SegmentType,
-    routes: Vec<Box<Route<ResBody = Body> + Send + Sync>>,
+    routes: Vec<Box<Route + Send + Sync>>,
 
     delegating: bool,
-    children: Vec<NodeBuilder>, // XXX likewise... jdl
+    children: Vec<NodeBuilder>,
 }
 
 impl NodeBuilder {
@@ -248,11 +242,7 @@
 
     /// Adds a `Route` be evaluated by the `Router` when the built `Node` is acting as a leaf in a
     /// single path through the `Tree`.
-<<<<<<< HEAD
-    pub fn add_route(&mut self, route: Box<Route<ResBody = Body> + Send + Sync>) {
-=======
     pub(in router) fn add_route(&mut self, route: Box<Route + Send + Sync>) {
->>>>>>> 3bab5ac6
         if route.delegation() == Delegation::External {
             if !self.routes.is_empty() {
                 panic!("Node which is externally delegating must have single Route");
@@ -637,9 +627,7 @@
     }
 
     #[test]
-    #[should_panic(
-        expected = "Node which is externally delegating must not have existing children"
-    )]
+    #[should_panic(expected = "Node which is externally delegating must not have existing children")]
     fn panics_when_delegated_node_adds_children() {
         let pipeline_set = finalize_pipeline_set(new_pipeline_set());
         let mut seg1 = NodeBuilder::new("seg1", SegmentType::Static);
@@ -650,9 +638,7 @@
     }
 
     #[test]
-    #[should_panic(
-        expected = "Node which is externally delegating must not have existing children"
-    )]
+    #[should_panic(expected = "Node which is externally delegating must not have existing children")]
     fn panics_when_node_with_children_is_provided_delegated_route() {
         let pipeline_set = finalize_pipeline_set(new_pipeline_set());
         let mut seg1 = NodeBuilder::new("seg1", SegmentType::Static);
